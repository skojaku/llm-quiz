--- conflicted
+++ resolved
@@ -1,16 +1,11 @@
 [[questions]]
-question = "Under what specific network topology conditions does the global clustering coefficient fail to accurately represent the local clustering behavior of typical nodes?"
+question = "When is the global clustering not a good representation of the network?"
 answer = "When the network is degree heterogeneous. This is because a single hub can create substantially many triangles in the network, not representing the number of triangles typical nodes in the network form."
 
 [[questions]]
-<<<<<<< HEAD
-question = "What are the two defining quantitative characteristics that distinguish small-world networks from both regular lattices and random networks?"
-answer = "Small-world networks are characterized by having both a high clustering coefficient (like regular lattices) and a short average path length (like random networks)."
-=======
 question = "What is the key characteristics of the small world networks?"
 answer = "The small-world networks are the networks with high clustering coefficient and short average path length."
 
 [[questions]]
 question = "How does small world structure affect me?" # Vague and confusing question.
-answer = "Small world networks make you everyone being connected by a short path. This means that you are connected to everyone on earth with by paths of short distance. That's why you sometimes find random people you met on a street actually being friends of your friend."
->>>>>>> 3b60c8f5
+answer = "Small world networks make you everyone being connected by a short path. This means that you are connected to everyone on earth with by paths of short distance. That's why you sometimes find random people you met on a street actually being friends of your friend."